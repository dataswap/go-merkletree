--- conflicted
+++ resolved
@@ -382,70 +382,7 @@
 	}
 }
 
-<<<<<<< HEAD
-func (m *MerkleTree) buildTreeParallel() (root []byte, err error) {
-	numRoutines := m.NumRoutines
-	numLeaves := len(m.Leaves)
-	m.Proofs = make([]*Proof, numLeaves)
-	for i := 0; i < numLeaves; i++ {
-		m.Proofs[i] = new(Proof)
-	}
-	var (
-		step    = 1
-		prevLen int
-	)
-	buf1 := make([][]byte, numLeaves)
-	copy(buf1, m.Leaves)
-	buf1, prevLen, err = m.fixOdd(buf1, numLeaves)
-	if err != nil {
-		return nil, err
-	}
-	buf2 := make([][]byte, prevLen/2)
-	m.assignProofsParallel(buf1, numLeaves, 0)
-	for {
-		buf1, prevLen, err = m.fixOdd(buf1, prevLen)
-		if err != nil {
-			return nil, err
-		}
-		g := new(errgroup.Group)
-		for i := 0; i < numRoutines && i < prevLen; i++ {
-			idx := 2 * i
-			g.Go(func() error {
-				for j := idx; j < prevLen; j += 2 * numRoutines {
-					newHash, err := m.HashFunc(append(buf1[j], buf1[j+1]...))
-					if err != nil {
-						return err
-					}
-					buf2[j/2] = newHash
-				}
-				return nil
-			})
-		}
-		if err := g.Wait(); err != nil {
-			return nil, err
-		}
-		buf1, buf2 = buf2, buf1
-		prevLen /= 2
-		if prevLen == 1 {
-			break
-		} else {
-			buf1, prevLen, err = m.fixOdd(buf1, prevLen)
-			if err != nil {
-				return nil, err
-			}
-		}
-		m.assignProofsParallel(buf1, prevLen, step)
-		step++
-	}
-	root = buf1[0]
-	m.Root = root
-	return
-}
-
-// generate a dummy
-=======
 // generate a dummy hash to make odd-length buffer even
->>>>>>> 147186ae
 func getDummyHash() ([]byte, error) {
 	dummyBytes := make([]byte, defaultHashLen)
 	_, err := rand.Read(dummyBytes)
